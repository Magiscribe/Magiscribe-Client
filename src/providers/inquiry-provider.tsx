import { ADD_PREDICTION, CREATE_INQUIRY_REPONSE, UPDATE_INQUIRY_RESPONSE } from '@/clients/mutations';
import { GET_INQUIRY } from '@/clients/queries';
import { GRAPHQL_SUBSCRIPTION } from '@/clients/subscriptions';
import { getAgentIdByName } from '@/utils/agents';
import { NodeData, OptimizedNode } from '@/utils/graphs/graph';
import { GraphManager } from '@/utils/graphs/graph-manager';
import { useApolloClient, useMutation, useQuery, useSubscription } from '@apollo/client';
import React, { createContext, useCallback, useContext, useRef, useState } from 'react';

interface InquiryProviderProps {
  children: React.ReactNode;
  id: string;
}

interface HandleNextNodeProps {
  nextNodeId?: string;
  data?: NodeData;
}

interface State {
  loading: boolean;
  initialized: boolean;
  notFound: boolean;
  error: boolean;
}

const INITIAL_STATE: State = {
  loading: false,
  initialized: false,
  notFound: false,
  error: false,
};

interface InquiryContextType {
  handleNextNode: (props?: HandleNextNodeProps) => Promise<void>;
  onNodeUpdate: (callback: (node: OptimizedNode) => void) => void;
  form: { [key: string]: string };
  state: State;
}

const InquiryContext = createContext<InquiryContextType | undefined>(undefined);

function InquiryProvider({ children, id }: InquiryProviderProps) {
  // Refs
  const formRef = useRef<{ [key: string]: string }>({});
  const graphRef = useRef<GraphManager | null>(null);
  const inquiryResponseIdRef = useRef<string | undefined>(undefined);
  const inquiryHistoryRef = useRef<string[]>([]);

  // States
  const [state, setState] = useState<State>({
    loading: false,
    initialized: false,
    notFound: false,
    error: false,
  });
  const subscriptionId = useRef<string>(`inquiry_${Date.now()}`).current;

  // Event handlers
  const onSubscriptionDataRef = useRef<(data: NodeData) => void>(() => {});
  const onNodeUpdateRef = useRef<(node: OptimizedNode) => void>(() => {});

  // Mutations and Apollo client
  const [addPrediction] = useMutation(ADD_PREDICTION);
  const [createResponse] = useMutation(CREATE_INQUIRY_REPONSE);
  const [updateResponse] = useMutation(UPDATE_INQUIRY_RESPONSE);
  const client = useApolloClient();

  /**
   * Fetches the data object on mount when an ID is provided.
   * Will automatically start the inquiry process.
   */
  useQuery(GET_INQUIRY, {
    variables: { id },
    skip: !id,
    errorPolicy: 'all',
    onCompleted: ({ getInquiry }) => {
      if (getInquiry.data.graph) {
        formRef.current = getInquiry.data.form;
        graphRef.current = new GraphManager(getInquiry.data.graph);
        graphRef.current.onNodeVisit = handleOnNodeVisit;
        graphRef.current.onNodeAddedToHistory = addNodeToHistory;
        setState({ ...INITIAL_STATE, initialized: true });
      } else {
        setState({ ...INITIAL_STATE, notFound: true });
      }
    },
    onError: () => {
      setState({ ...INITIAL_STATE, notFound: true });
      console.log('error');
    },
  });

  /**
   * Subscribes to the predictionAdded subscription.
   * When a result from a prediction is received, it will trigger the onSubscriptionData callback.
   */
  useSubscription(GRAPHQL_SUBSCRIPTION, {
    variables: { subscriptionId },
    onSubscriptionData: ({ subscriptionData }) => {
      try {
        const prediction = subscriptionData.data?.predictionAdded;

        if (prediction?.type === 'SUCCESS') {
          setState((prev) => ({ ...prev, loading: false }));

          // TODO: Avoid double parsing. Will require changes to the backend.
<<<<<<< HEAD
          const result = JSON.parse(JSON.parse(prediction.result));
=======
          // const result = JSON.parse(JSON.parse(prediction.result));

          const content = JSON.parse(prediction.result);
          let jsonMatch = content[0].match(/```json\n([\s\S]*?)\n```/);
          let parsedResult = JSON.parse(jsonMatch[1]);

          const markdownMatch = content[0].match(/```markdown\n([\s\S]*?)\n```/);
          if (markdownMatch) {
            parsedResult['text'] = markdownMatch[1];
          }
>>>>>>> 47303ec0

          if (onSubscriptionDataRef.current) {
            onSubscriptionDataRef.current(parsedResult);
          }
        }
      } catch {
        setState((prev) => ({ ...prev, error: true }));
      }
    },
    onError: () => {
      setState((prev) => ({ ...prev, loading: false }));
    },
  });

  /**
   * Handles moving to the next node.
   * @param {HandleNextNodeProps} props - The next node ID and data to pass to the next node.
   * @returns {Promise<void>} A promise that resolves when the next node is visited
   */
  const handleNextNode = useCallback(
    async ({ nextNodeId, data }: HandleNextNodeProps = {}) => {
      if (!graphRef.current) return;

      setState((prev) => ({ ...prev, loading: true }));

      if (!inquiryResponseIdRef.current) {
        const result = await createResponse({
          variables: {
            inquiryId: id,
            data: graphRef.current.getNodeHistory(),
          },
        });
        inquiryResponseIdRef.current = result.data.upsertInquiryResponse.id;
      } else {
        await updateResponse({
          variables: {
            id: inquiryResponseIdRef.current,
            inquiryId: id,
            data: graphRef.current.getNodeHistory(),
          },
        });
      }

      const carryOverData = graphRef.current.getCurrentNode()?.data;
      await graphRef.current.updateCurrentNodeData({ response: data, ...carryOverData });
      await graphRef.current.goToNextNode(nextNodeId);
    },
    [createResponse, id, updateResponse],
  );

  /**
   * Handles when a new node is visited.
   * @param node {OptimizedNode} The node that was visited
   * @returns {Promise<void>} A promise that resolves when the node is visited
   */
  const handleOnNodeVisit = useCallback(async (node: OptimizedNode) => {
    if (node.data?.dynamicGeneration) {
      await handleDynamicGeneration();
    } else if (node.type === 'condition') {
      await handleConditionNode();
    } else if (onNodeUpdateRef.current) {
      setState((prev) => ({ ...prev, loading: false }));
      onNodeUpdateRef.current(node);
    }
  }, []);

  /**
   * Handles visiting a node with dynamic generation.
   * Here, we will send a prediction to the backend to generate dynamic content that is then placed
   * on the node. A callback is triggered at the end to notify subscribers of the new node data.
   * @returns {Promise<void>} A promise that resolves when the dynamic generation is complete
   */
  const handleDynamicGeneration = useCallback(async () => {
    // Base Case 1: The graph manager is initialized.
    if (!graphRef.current) return;

    // Base Case 2: The current node is defined (may be the case if the graph is empty).
    const currentNode = graphRef.current.getCurrentNode();
    if (!currentNode) return;

    const agentId = await getAgentIdByName(
      `Stakeholder | Dynamic ${currentNode.type === 'conversation' ? 'Question' : 'Information'} Generation`,
      client,
    );

    await addPrediction({
      variables: {
        subscriptionId,
        agentId,
        variables: {
          userMessage: currentNode.data.text,
          conversationHistory: inquiryHistoryRef.current.join('\n\n'),
        },
      },
    });

    onSubscriptionDataRef.current = (result) => {
      console.log(result);
      if (currentNode) {
        currentNode.data = { ...currentNode.data, ...result };
      }
      if (onNodeUpdateRef.current) {
        onNodeUpdateRef.current(currentNode);
      }
    };
  }, [addPrediction, client, subscriptionId]);

  const handleConditionNode = useCallback(async () => {
    // Base Case 1: The graph manager is initialized.
    if (!graphRef.current) return;

    const agentId = await getAgentIdByName('Stakeholder | Condition Node', client);
    const mostRecentMessage = inquiryHistoryRef.current[inquiryHistoryRef.current.length - 1] || '';

    await addPrediction({
      variables: {
        subscriptionId,
        agentId,
        variables: {
          userMessage: `The current node is: ${graphRef.current.getCurrentNode()?.id}. \nThe instruction is: ${graphRef.current.getCurrentNode()?.data.text}`,
          conversationGraph: JSON.stringify(graphRef.current.getGraph()),
          conversationHistory: inquiryHistoryRef.current.join('\n\n'),
          mostRecentMessage,
        },
      },
    });

    onSubscriptionDataRef.current = (result) => {
      handleNextNode({
        nextNodeId: result.nextNodeId as string,
        data: result,
      });
    };
  }, [addPrediction, client, handleNextNode, subscriptionId]);

  /**
   * Converts the node history into a readable conversation format
   * @returns {string} A stringified version of the conversation history
   */
  const addNodeToHistory = useCallback((node: OptimizedNode) => {
    if (!node.data) return;

    const { type, data } = node as { type: string; data: { [key: string]: { [key: string]: string } } };
    let conversation = '';

    if (type === 'information') {
      if (data.text) {
        conversation = `Bot: ${data.text}`;
      }
    } else if (type === 'conversation') {
      const parts = [
        data.ratings && `Bot created ratings: ${JSON.stringify(data.ratings)} \n`,
        data.text && `Bot: ${data.text} \n`,
        data.response?.ratings && `User selected ratings: ${JSON.stringify(data.response.ratings)} \n`,
        data.response?.text && `User: ${data.response.text} \n`,
      ].filter(Boolean);

      conversation = parts.join('\n');
    }

    if (conversation) {
      inquiryHistoryRef.current.push(conversation);
    }
  }, []);

  const contextValue = {
    onNodeUpdate: useCallback((callback: (node: OptimizedNode) => void) => {
      onNodeUpdateRef.current = callback;
    }, []),
    handleNextNode,
    form: formRef.current,
    state,
  };

  return <InquiryContext.Provider value={contextValue}>{children}</InquiryContext.Provider>;
}

function useInquiry() {
  const context = useContext(InquiryContext);
  if (context === undefined) {
    throw new Error('useInquiry must be used within an InquiryProvider');
  }
  return context;
}

export { InquiryProvider, useInquiry };<|MERGE_RESOLUTION|>--- conflicted
+++ resolved
@@ -105,23 +105,21 @@
           setState((prev) => ({ ...prev, loading: false }));
 
           // TODO: Avoid double parsing. Will require changes to the backend.
-<<<<<<< HEAD
           const result = JSON.parse(JSON.parse(prediction.result));
-=======
-          // const result = JSON.parse(JSON.parse(prediction.result));
-
-          const content = JSON.parse(prediction.result);
-          let jsonMatch = content[0].match(/```json\n([\s\S]*?)\n```/);
-          let parsedResult = JSON.parse(jsonMatch[1]);
-
-          const markdownMatch = content[0].match(/```markdown\n([\s\S]*?)\n```/);
-          if (markdownMatch) {
-            parsedResult['text'] = markdownMatch[1];
-          }
->>>>>>> 47303ec0
+
+          // TODO: Either implement this or discard it.
+          // This is for if we decide to use ```markdown and ```json instead of just json directly
+          // const content = JSON.parse(prediction.result);
+          // let jsonMatch = content[0].match(/```json\n([\s\S]*?)\n```/);
+          // let parsedResult = JSON.parse(jsonMatch[1]);
+
+          // const markdownMatch = content[0].match(/```markdown\n([\s\S]*?)\n```/);
+          // if (markdownMatch) {
+          //   parsedResult['text'] = markdownMatch[1];
+          // }
 
           if (onSubscriptionDataRef.current) {
-            onSubscriptionDataRef.current(parsedResult);
+            onSubscriptionDataRef.current(result);
           }
         }
       } catch {
